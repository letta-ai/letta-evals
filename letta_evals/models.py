--- conflicted
+++ resolved
@@ -207,37 +207,21 @@
     """Metrics for a specific model configuration."""
 
     model_name: str = Field(description="Model configuration name")
-<<<<<<< HEAD
-    total: int = Field(description="Total number of samples evaluated successfully")
-    total_attempted: int = Field(description="Total number of samples attempted (including errors)")
-    avg_score: float = Field(description="Average score across all samples (0.0 to 1.0)")
-    passed_samples: int = Field(description="Number of samples that passed the gate")
-    failed_samples: int = Field(description="Number of samples that failed the gate")
-    accuracy: float = Field(description="Accuracy percentage (passed samples / total attempted)")
-=======
     total: int = Field(description="Total results (success + error)")
     total_attempted: int = Field(description="Total successfully attempted (completed without error)")
     avg_score: float = Field(description="Average score across all results (0.0 to 1.0)")
     passed_samples: int = Field(description="Number of attempted samples that passed the gate")
     failed_samples: int = Field(description="Number of attempted samples that failed the gate")
     accuracy: float = Field(description="Attempt accuracy percentage (passed / total_attempted)")
->>>>>>> 79d7890a
 
 
 class Metrics(BaseModel):
     """Evaluation metrics."""
 
-<<<<<<< HEAD
-    total: int = Field(description="Total number of samples evaluated successfully")
-    total_attempted: int = Field(description="Total number of samples attempted (including errors)")
-    avg_score: float = Field(description="Average score across all samples (0.0 to 1.0)")
-    accuracy: float = Field(description="Overall accuracy percentage (passed samples / total attempted)")
-=======
     total: int = Field(description="Total results (success + error)")
     total_attempted: int = Field(description="Total successfully attempted (completed without error)")
     avg_score: float = Field(description="Average score across all results (0.0 to 1.0)")
     accuracy: float = Field(description="Attempt accuracy percentage (passed / total_attempted)")
->>>>>>> 79d7890a
     per_model: Optional[List[ModelMetrics]] = Field(
         default=None, description="Metrics broken down by model configuration"
     )
