--- conflicted
+++ resolved
@@ -360,15 +360,6 @@
 
         attempted = sum(1 for r in self.results if is_success(r))
 
-<<<<<<< HEAD
-        scores = [r.grade.score for r in self.results]
-        avg_score = sum(scores) / len(scores) if scores else 0.0
-        
-        passed_attempts = sum(
-            1 for r in self.results if is_success(r) and self._check_score_against_gate(r.grade.score)
-        )
-        accuracy = (passed_attempts / attempted) * 100.0 if attempted > 0 else 0.0
-=======
         # Determine per-metric aggregates if multiple graders
         by_metric: Dict[str, MetricAggregate] = {}
         if self.graders is not None:
@@ -407,7 +398,6 @@
             avg_score = sum(scores) / len(scores) if scores else 0.0
             passed_attempts = sum(1 for r in self.results if is_success(r) and self._check_sample_pass(r.grade.score))
             accuracy = (passed_attempts / attempted) * 100.0 if attempted > 0 else 0.0
->>>>>>> 55b902d4
 
         per_model = None
         if self.suite.target.model_configs:
