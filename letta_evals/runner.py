--- conflicted
+++ resolved
@@ -218,45 +218,7 @@
         )
 
         self.results = []
-<<<<<<< HEAD
-        
-        # Calculate total attempted evaluations (samples × models)
-        total_attempted = len(samples) * len(self.model_configs)
-
-        async with anyio.create_task_group() as tg:
-            for llm_config in self.model_configs:
-                for sample in samples:
-
-                    async def run_and_append(s, cfg):
-                        try:
-                            result = await self.run_sample(s, llm_config=cfg)
-                            self.results.append(result)
-                        except Exception as e:
-                            model_name = cfg.model if cfg else None
-                            logger.error(f"Error running sample {s.id} with model {model_name}: {e}")
-                            if self.progress_callback:
-                                await self.progress_callback.sample_error(s.id, str(e), model_name=model_name)
-                            # create a failed result so it's included in the final output
-                            from letta_evals.models import GradeResult
-
-                            error_result = SampleResult(
-                                sample=s,
-                                submission="",
-                                trajectory=[],
-                                agent_id=None,
-                                grade=GradeResult(score=0.0, rationale=f"Error: {str(e)[:200]}"),
-                                model_name=model_name,
-                            )
-                            self.results.append(error_result)
-
-                    tg.start_soon(run_and_append, sample, llm_config)
-
-        metrics = self._calculate_metrics(total_attempted, len(samples))
-        gates_passed = self._check_gates(metrics)
-
-=======
         # prepare config for both streaming and final result
->>>>>>> 79d7890a
         config = {
             "target": json.loads(self.suite.target.model_dump_json()),
             "grader": json.loads(self.suite.grader.model_dump_json()),
@@ -320,13 +282,6 @@
                 # Re-raise to preserve original error/interrupt semantics
                 raise
 
-<<<<<<< HEAD
-    def _calculate_metrics(self, total_attempted: int, samples_count: int) -> Metrics:
-        """Calculate aggregate metrics."""
-        total = len(self.results)
-        if total_attempted == 0:
-            return Metrics(total=0, total_attempted=0, avg_score=0.0, accuracy=0.0)
-=======
     def _calculate_metrics(self) -> Metrics:
         """Calculate aggregate metrics from results.
 
@@ -345,7 +300,6 @@
             return (r.agent_id is not None) and bool(r.trajectory)
 
         attempted = sum(1 for r in self.results if is_success(r))
->>>>>>> 79d7890a
 
         scores = [r.grade.score for r in self.results]
         avg_score = sum(scores) / len(scores) if scores else 0.0
@@ -370,42 +324,23 @@
                 model_attempted = sum(1 for r in results if is_success(r))
                 model_scores = [r.grade.score for r in results]
                 model_avg = sum(model_scores) / len(model_scores) if model_scores else 0.0
-<<<<<<< HEAD
-                passed = sum(1 for r in results if self._check_score_against_gate(r.grade.score))
-                failed = len(results) - passed
-                
-                # For per-model, samples_per_model is the number of samples attempted for this specific model
-                # This is the same as the total number of samples in the dataset
-                model_accuracy = (passed / samples_count) * 100 if samples_count > 0 else 0.0
-=======
                 model_passed = sum(
                     1 for r in results if is_success(r) and self._check_score_against_gate(r.grade.score)
                 )
                 model_accuracy = (model_passed / model_attempted) * 100.0 if model_attempted > 0 else 0.0
->>>>>>> 79d7890a
 
                 per_model.append(
                     ModelMetrics(
                         model_name=model_name,
                         total=len(results),
-<<<<<<< HEAD
-                        total_attempted=samples_count,
-                        avg_score=model_avg,
-                        passed_samples=passed,
-                        failed_samples=failed,
-=======
                         total_attempted=model_attempted,
                         avg_score=model_avg,
                         passed_samples=model_passed,
                         failed_samples=(model_attempted - model_passed),
->>>>>>> 79d7890a
                         accuracy=model_accuracy,
                     )
                 )
 
-<<<<<<< HEAD
-        return Metrics(total=total, total_attempted=total_attempted, avg_score=avg_score, accuracy=accuracy, per_model=per_model)
-=======
         return Metrics(
             total=total,
             total_attempted=attempted,
@@ -413,7 +348,6 @@
             accuracy=accuracy,
             per_model=per_model,
         )
->>>>>>> 79d7890a
 
     def _check_score_against_gate(self, score: float) -> bool:
         """Check if an individual score satisfies the gate."""
