import inspect
import json
import logging
from collections import defaultdict
from pathlib import Path
from typing import Dict, List, Optional

import anyio
import yaml
from letta_client import AsyncLetta, LettaMessageUnion, LlmConfig

from letta_evals.datasets.loader import load_jsonl
from letta_evals.graders.base import Grader
from letta_evals.graders.rubric import RubricGrader
from letta_evals.graders.tool import ToolGrader
from letta_evals.models import GradeResult, Metrics, ModelMetrics, RunnerResult, Sample, SampleResult, SuiteSpec
from letta_evals.streaming import StreamingReader, StreamingWriter
from letta_evals.targets.agent import AgentTarget
from letta_evals.targets.base import Target
from letta_evals.types import GraderKind, ProgressCallback, TargetKind
from letta_evals.utils import load_object

logger = logging.getLogger(__name__)


class Runner:
    """Main evaluation runner."""

    def __init__(
        self,
        suite: SuiteSpec,
        max_concurrent: int,
        progress_callback: Optional[ProgressCallback] = None,
        cached_results: Optional[RunnerResult] = None,
        output_path: Optional[Path] = None,
    ):
        self.suite: SuiteSpec = suite
        self.grader: Grader = self._create_grader()
        self.results: List[SampleResult] = []
        self.max_concurrent = max_concurrent
        self.semaphore = anyio.Semaphore(max_concurrent)
        self.progress_callback = progress_callback
        self.model_configs = self._load_model_configs()
        self.cached_results = cached_results
        self._cached_trajectories: Dict[int, Dict[str, SampleResult]] = (
            self._build_trajectory_cache() if cached_results else {}
        )
        self._setup_executed = False
        self.stream_writer: Optional[StreamingWriter] = None
        self.output_path = output_path

        self.client = AsyncLetta(
            base_url=self.suite.target.base_url, token=self.suite.target.api_key, timeout=self.suite.target.timeout
        )

    def _load_model_configs(self) -> List[Optional[LlmConfig]]:
        """Load model configurations if specified."""
        if not self.suite.target.model_configs:
            return [None]  # no model configs, use default

        configs = []
        model_configs_dir = Path(__file__).parent / "llm_model_configs"

        for config_name in self.suite.target.model_configs:
            config_path = model_configs_dir / f"{config_name}.json"
            if not config_path.exists():
                raise ValueError(f"Model config not found at path: {config_path}")

            with open(config_path, "r") as f:
                config_data = json.load(f)
                llm_config = LlmConfig(**config_data)
                configs.append(llm_config)

        return configs

    def _create_target(self, llm_config: Optional[LlmConfig] = None) -> Target:
        """Create target from spec, optionally with model config."""
        if self.suite.target.kind == TargetKind.AGENT:
            return AgentTarget(
                client=self.client,
                agent_id=self.suite.target.agent_id,
                agent_file=self.suite.target.agent_file,
                agent_script=self.suite.target.agent_script,
                base_dir=self.suite.target.base_dir,
                llm_config=llm_config,
            )
        else:
            raise ValueError(f"Unknown target kind: {self.suite.target.kind}")

    def _create_grader(self) -> Grader:
        """Create grader from spec."""
        if self.suite.grader.kind == GraderKind.TOOL:
            return ToolGrader(
                function=self.suite.grader.function,
                extractor=self.suite.grader.extractor,
                extractor_config=self.suite.grader.extractor_config,
                base_dir=self.suite.grader.base_dir,
            )
        elif self.suite.grader.kind == GraderKind.RUBRIC:
            return RubricGrader(
                prompt=self.suite.grader.prompt,
                model=self.suite.grader.model,
                temperature=self.suite.grader.temperature,
                provider=self.suite.grader.provider,
                extractor=self.suite.grader.extractor,
                extractor_config=self.suite.grader.extractor_config,
            )
        else:
            raise ValueError(f"Unknown grader kind: {self.suite.grader.kind}")

    async def _run_setup(self) -> None:
        """Execute the setup function if specified."""
        if self._setup_executed:
            return

        if not self.suite.setup_script:
            return

        try:
            logger.info(f"Running setup script: {self.suite.setup_script}")
            setup_func = load_object(self.suite.setup_script, self.suite.base_dir)
            if not hasattr(setup_func, "_is_suite_setup"):
                raise ValueError(f"Setup function must be decorated with @suite_setup: {self.suite.setup_script}")

            if inspect.iscoroutinefunction(setup_func):
                await setup_func(self.client)
            else:
                setup_func(self.client)

            self._setup_executed = True
            logger.info("Setup completed successfully")

        except Exception as e:
            logger.error(f"Error running setup script: {e}")
            raise RuntimeError(f"Setup failed: {e}") from e

    def _build_trajectory_cache(self) -> Dict[int, Dict[str, SampleResult]]:
        """Build a cache of sample results indexed by sample_id -> model_name -> SampleResult."""
        cache: Dict[int, Dict[str, SampleResult]] = defaultdict(dict)
        if self.cached_results:
            for result in self.cached_results.results:
                # use model_name as key, or None if not specified
                model_key = result.model_name if result.model_name else None
                cache[result.sample.id][model_key] = result
        return cache

    async def _get_or_run_trajectory(
        self, sample: Sample, llm_config: Optional[LlmConfig]
    ) -> tuple[List[List[LettaMessageUnion]], str, str]:
        """Return (trajectory, agent_id, model_name) using cache or by running the target.

        If cache is enabled and contains an exact match, use it; otherwise run the target.
        """
        sample_id = sample.id
        model_name = llm_config.model if llm_config else None

        if self.cached_results:
            cached_result: Optional[SampleResult] = None
            cached_models = self._cached_trajectories.get(sample_id)

            if cached_models:
                if model_name is not None:
                    cached_result = cached_models.get(model_name)
                else:
                    if len(cached_models) == 1:
                        cached_result = next(iter(cached_models.values()))
                        model_name = cached_result.model_name

            if cached_result is not None:
                if self.progress_callback:
                    await self.progress_callback.agent_loading(sample_id, model_name=model_name, from_cache=True)
                return cached_result.trajectory, cached_result.agent_id, model_name

        target = self._create_target(llm_config)
        target_result = await target.run(sample, progress_callback=self.progress_callback)
        return target_result.trajectory, target_result.agent_id, target_result.model_name

    async def run_sample(self, sample: Sample, llm_config: Optional[LlmConfig] = None) -> SampleResult:
        """Run a single sample through target and grader."""
        sample_id = sample.id
        model_name = llm_config.model if llm_config else None

        async with self.semaphore:
            try:
                trajectory, agent_id, model_name = await self._get_or_run_trajectory(sample, llm_config)

                if self.progress_callback:
                    await self.progress_callback.grading_started(sample_id, model_name=model_name)

                grade_result, submission = await self.grader.grade(sample, trajectory)

                if self.progress_callback:
                    passed = self._check_score_against_gate(grade_result.score)

                    await self.progress_callback.sample_completed(
                        sample_id, passed=passed, score=grade_result.score, model_name=model_name
                    )

                return SampleResult(
                    sample=sample,
                    submission=submission,
                    trajectory=trajectory,
                    agent_id=agent_id,
                    grade=grade_result,
                    model_name=model_name,
                )
            except Exception as e:
                if self.progress_callback:
                    await self.progress_callback.sample_error(sample_id, str(e), model_name=model_name)
                raise

    async def run(self) -> RunnerResult:
        """Run evaluation on all samples."""
        await self._run_setup()

        samples = list(
            load_jsonl(self.suite.dataset, max_samples=self.suite.max_samples, sample_tags=self.suite.sample_tags)
        )

        self.results = []
        
        # Calculate total attempted evaluations (samples × models)
        total_attempted = len(samples) * len(self.model_configs)

<<<<<<< HEAD
        async with anyio.create_task_group() as tg:
            for llm_config in self.model_configs:
                for sample in samples:

                    async def run_and_append(s, cfg):
                        try:
                            result = await self.run_sample(s, llm_config=cfg)
                            self.results.append(result)
                        except Exception as e:
                            if self.progress_callback:
                                await self.progress_callback.sample_error(s.id, str(e))

                    tg.start_soon(run_and_append, sample, llm_config)

        metrics = self._calculate_metrics(total_attempted, len(samples))
        gates_passed = self._check_gates(metrics)

=======
        # prepare config for both streaming and final result
>>>>>>> c6a1dfdb
        config = {
            "target": json.loads(self.suite.target.model_dump_json()),
            "grader": json.loads(self.suite.grader.model_dump_json()),
            "gate": json.loads(self.suite.gate.model_dump_json()),
        }

        # initialize streaming writer if output path is provided
        if self.output_path:
            self.stream_writer = StreamingWriter(self.output_path, self.suite.name, config)
            await self.stream_writer.initialize()

        try:
            async with anyio.create_task_group() as tg:
                for llm_config in self.model_configs:
                    for sample in samples:

                        async def run_and_append(s, cfg):
                            try:
                                result = await self.run_sample(s, llm_config=cfg)
                                self.results.append(result)
                                if self.stream_writer:
                                    await self.stream_writer.append_result(result)
                            except Exception as e:
                                model_name = cfg.model if cfg else None
                                logger.error(f"Error running sample {s.id} with model {model_name}: {e}")
                                if self.progress_callback:
                                    await self.progress_callback.sample_error(s.id, str(e), model_name=model_name)

                                error_result = SampleResult(
                                    sample=s,
                                    submission="",
                                    trajectory=[],
                                    agent_id=None,
                                    grade=GradeResult(score=0.0, rationale=f"Error: {str(e)[:200]}"),
                                    model_name=model_name,
                                )
                                self.results.append(error_result)
                                if self.stream_writer:
                                    await self.stream_writer.append_result(error_result)

                        tg.start_soon(run_and_append, sample, llm_config)

            metrics = self._calculate_metrics()
            gates_passed = self._check_gates(metrics)

            # write final metrics if streaming
            if self.stream_writer:
                await self.stream_writer.write_metrics(metrics, gates_passed)

            return RunnerResult(
                suite=self.suite.name, config=config, results=self.results, metrics=metrics, gates_passed=gates_passed
            )
        except BaseException:
            # On interruption or errors, write a best-effort summary for a valid JSONL
            try:
                metrics = self._calculate_metrics()
                gates_passed = self._check_gates(metrics)
                if self.stream_writer:
                    await self.stream_writer.write_metrics(metrics, gates_passed)
            finally:
                # Re-raise to preserve original error/interrupt semantics
                raise

    def _calculate_metrics(self, total_attempted: int, samples_count: int) -> Metrics:
        """Calculate aggregate metrics."""
        total = len(self.results)
        if total_attempted == 0:
            return Metrics(total=0, total_attempted=0, avg_score=0.0, accuracy=0.0)

        scores = [r.grade.score for r in self.results]
        avg_score = sum(scores) / len(scores) if scores else 0.0
        
        # Calculate overall accuracy using total_attempted (including errors)
        passed_samples = sum(1 for r in self.results if self._check_score_against_gate(r.grade.score))
        accuracy = (passed_samples / total_attempted) * 100 if total_attempted > 0 else 0.0

        per_model = None
        if self.suite.target.model_configs:
            model_results = defaultdict(list)
            for result in self.results:
                model_results[result.model_name].append(result)

            per_model = []
            for model_name, results in model_results.items():
                model_scores = [r.grade.score for r in results]
                model_avg = sum(model_scores) / len(model_scores) if model_scores else 0.0
                passed = sum(1 for r in results if self._check_score_against_gate(r.grade.score))
                failed = len(results) - passed
                
                # For per-model, samples_per_model is the number of samples attempted for this specific model
                # This is the same as the total number of samples in the dataset
                model_accuracy = (passed / samples_count) * 100 if samples_count > 0 else 0.0

                per_model.append(
                    ModelMetrics(
                        model_name=model_name,
                        total=len(results),
                        total_attempted=samples_count,
                        avg_score=model_avg,
                        passed_samples=passed,
                        failed_samples=failed,
                        accuracy=model_accuracy,
                    )
                )

        return Metrics(total=total, total_attempted=total_attempted, avg_score=avg_score, accuracy=accuracy, per_model=per_model)

    def _check_score_against_gate(self, score: float) -> bool:
        """Check if an individual score satisfies the gate."""
        return self.suite.gate.check_score(score)

    def _check_gates(self, metrics: Metrics) -> bool:
        """Check if gate is satisfied."""
        return self.suite.gate.check_score(metrics.avg_score)


async def run_suite(
    suite_path: Path,
    max_concurrent: int,
    progress_callback: Optional[ProgressCallback] = None,
    cached_results_path: Optional[Path] = None,
    output_path: Optional[Path] = None,
) -> RunnerResult:
    """Load and run a suite from YAML file."""
    with open(suite_path, "r") as f:
        yaml_data = yaml.safe_load(f)

    suite = SuiteSpec.from_yaml(yaml_data, base_dir=suite_path.parent)

    cached_results = None
    if cached_results_path:
        if not cached_results_path.exists():
            raise ValueError(f"Cached results file not found: {cached_results_path}")

        # cached files are now in JSONL streaming format
        cached_results = await StreamingReader.to_runner_result(cached_results_path)

        cached_sample_map = {result.sample.id: result.sample for result in cached_results.results}
        samples = list(load_jsonl(suite.dataset, max_samples=suite.max_samples, sample_tags=suite.sample_tags))

        for sample in samples:
            if sample.id in cached_sample_map:
                cached_sample = cached_sample_map[sample.id]
                if cached_sample.input != sample.input:
                    raise ValueError(
                        f"Sample ID {sample.id} input mismatch: dataset has '{sample.input}' but cache has '{cached_sample.input}'"
                    )

    runner = Runner(
        suite,
        max_concurrent=max_concurrent,
        progress_callback=progress_callback,
        cached_results=cached_results,
        output_path=output_path,
    )
    return await runner.run()<|MERGE_RESOLUTION|>--- conflicted
+++ resolved
@@ -218,31 +218,7 @@
         )
 
         self.results = []
-        
-        # Calculate total attempted evaluations (samples × models)
-        total_attempted = len(samples) * len(self.model_configs)
-
-<<<<<<< HEAD
-        async with anyio.create_task_group() as tg:
-            for llm_config in self.model_configs:
-                for sample in samples:
-
-                    async def run_and_append(s, cfg):
-                        try:
-                            result = await self.run_sample(s, llm_config=cfg)
-                            self.results.append(result)
-                        except Exception as e:
-                            if self.progress_callback:
-                                await self.progress_callback.sample_error(s.id, str(e))
-
-                    tg.start_soon(run_and_append, sample, llm_config)
-
-        metrics = self._calculate_metrics(total_attempted, len(samples))
-        gates_passed = self._check_gates(metrics)
-
-=======
         # prepare config for both streaming and final result
->>>>>>> c6a1dfdb
         config = {
             "target": json.loads(self.suite.target.model_dump_json()),
             "grader": json.loads(self.suite.grader.model_dump_json()),
@@ -306,18 +282,32 @@
                 # Re-raise to preserve original error/interrupt semantics
                 raise
 
-    def _calculate_metrics(self, total_attempted: int, samples_count: int) -> Metrics:
-        """Calculate aggregate metrics."""
+    def _calculate_metrics(self) -> Metrics:
+        """Calculate aggregate metrics from results.
+
+        - total: success + error (all results)
+        - total_attempted: success only (completed without error)
+        - accuracy: percent of attempted that passed the gate
+        - avg_score: mean across all results (including error results)
+        - per_model: same semantics per model
+        """
         total = len(self.results)
-        if total_attempted == 0:
+        if total == 0:
             return Metrics(total=0, total_attempted=0, avg_score=0.0, accuracy=0.0)
+
+        # success = completed without error; error results have empty trajectory or missing agent_id
+        def is_success(r: SampleResult) -> bool:
+            return (r.agent_id is not None) and bool(r.trajectory)
+
+        attempted = sum(1 for r in self.results if is_success(r))
 
         scores = [r.grade.score for r in self.results]
         avg_score = sum(scores) / len(scores) if scores else 0.0
-        
-        # Calculate overall accuracy using total_attempted (including errors)
-        passed_samples = sum(1 for r in self.results if self._check_score_against_gate(r.grade.score))
-        accuracy = (passed_samples / total_attempted) * 100 if total_attempted > 0 else 0.0
+
+        passed_attempts = sum(
+            1 for r in self.results if is_success(r) and self._check_score_against_gate(r.grade.score)
+        )
+        accuracy = (passed_attempts / attempted) * 100.0 if attempted > 0 else 0.0
 
         per_model = None
         if self.suite.target.model_configs:
@@ -327,28 +317,33 @@
 
             per_model = []
             for model_name, results in model_results.items():
+                model_attempted = sum(1 for r in results if is_success(r))
                 model_scores = [r.grade.score for r in results]
                 model_avg = sum(model_scores) / len(model_scores) if model_scores else 0.0
-                passed = sum(1 for r in results if self._check_score_against_gate(r.grade.score))
-                failed = len(results) - passed
-                
-                # For per-model, samples_per_model is the number of samples attempted for this specific model
-                # This is the same as the total number of samples in the dataset
-                model_accuracy = (passed / samples_count) * 100 if samples_count > 0 else 0.0
+                model_passed = sum(
+                    1 for r in results if is_success(r) and self._check_score_against_gate(r.grade.score)
+                )
+                model_accuracy = (model_passed / model_attempted) * 100.0 if model_attempted > 0 else 0.0
 
                 per_model.append(
                     ModelMetrics(
                         model_name=model_name,
                         total=len(results),
-                        total_attempted=samples_count,
+                        total_attempted=model_attempted,
                         avg_score=model_avg,
-                        passed_samples=passed,
-                        failed_samples=failed,
+                        passed_samples=model_passed,
+                        failed_samples=(model_attempted - model_passed),
                         accuracy=model_accuracy,
                     )
                 )
 
-        return Metrics(total=total, total_attempted=total_attempted, avg_score=avg_score, accuracy=accuracy, per_model=per_model)
+        return Metrics(
+            total=total,
+            total_attempted=attempted,
+            avg_score=avg_score,
+            accuracy=accuracy,
+            per_model=per_model,
+        )
 
     def _check_score_against_gate(self, score: float) -> bool:
         """Check if an individual score satisfies the gate."""
