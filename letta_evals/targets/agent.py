--- conflicted
+++ resolved
@@ -1,4 +1,3 @@
-import datetime
 from pathlib import Path
 from typing import Optional
 
@@ -64,26 +63,31 @@
 
         # Check if there's a contradicting fact to send before the questions
         contradicting_fact = None
-        if sample.agent_args and 'extra' in sample.agent_args and sample.agent_args['extra']:
-            contradicting_fact = sample.agent_args['extra'].get('contradicting_fact', None)
+        if sample.agent_args and "extra" in sample.agent_args and sample.agent_args["extra"]:
+            contradicting_fact = sample.agent_args["extra"].get("contradicting_fact", None)
 
         inputs = sample.input if isinstance(sample.input, list) else [sample.input]
         total_messages = len(inputs)
-        
+
         # Send contradicting fact first if available
         if contradicting_fact:
             try:
                 stream = self.client.agents.messages.create_stream(
                     agent_id=agent_id,
-                    messages=[MessageCreate(role="user", content=f"Please update your knowledge with this new information: {contradicting_fact}")],
-                    stream_tokens=True
+                    messages=[
+                        MessageCreate(
+                            role="user",
+                            content=f"Please update your knowledge with this new information: {contradicting_fact}",
+                        )
+                    ],
+                    stream_tokens=True,
                 )
-                
+
                 # Process the stream to ensure the message is sent
                 async for chunk in stream:
                     # Process each chunk as needed - we just need to consume the stream
                     pass
-            except Exception as e:
+            except Exception:
                 # Continue even if there's an exception
                 pass
 
@@ -92,103 +96,7 @@
                 await progress_callback.message_sending(sample.id, i + 1, total_messages, model_name=model_name)
 
             messages = []
-<<<<<<< HEAD
-            current_message_chunks = []
-            current_message_id = None
-            
-            try:
-                stream = self.client.agents.messages.create_stream(
-                    agent_id=agent_id,
-                    messages=[MessageCreate(role="user", content=input_msg)],
-                    stream_tokens=True
-                )
-                
-                async for chunk in stream:
-                    print(f"DEBUG: Chunk: {chunk}")
-                    # skip non-message types like stop_reason and usage_statistics
-                    if hasattr(chunk, "message_type"):
-                        if chunk.message_type in ["stop_reason", "usage_statistics", "ping"]:
-                            continue
-                        
-                        # Check if this is a new message (different otid)
-                        chunk_otid = getattr(chunk, 'otid', None)
-                        if current_message_id != chunk_otid:
-                            # Process previous message chunks if any exist
-                            if current_message_chunks:
-                                combined_message = self._combine_message_chunks(current_message_chunks)
-                                # Only add assistant messages to the trajectory
-                                if hasattr(combined_message, 'message_type') and combined_message.message_type == 'assistant_message':
-                                    messages.append(combined_message)
-                            
-                            # Start new message
-                            current_message_chunks = [chunk]
-                            current_message_id = chunk_otid
-                        else:
-                            # Same message, add to chunks
-                            current_message_chunks.append(chunk)
-                
-                # Process the last message chunks
-                if current_message_chunks:
-                    combined_message = self._combine_message_chunks(current_message_chunks)
-                    # Only add assistant messages to the trajectory
-                    if hasattr(combined_message, 'message_type') and combined_message.message_type == 'assistant_message':
-                        messages.append(combined_message)
-                    
-            except Exception as e:
-                # Continue with empty messages if there's an exception
-                messages = []
-            
-            print(f"DEBUG: Messages: {messages}")
-            trajectory.append(messages)
-            
 
-
-        return TargetResult(trajectory=trajectory, agent_id=agent_id, model_name=model_name)
-
-    def _combine_message_chunks(self, chunks):
-        """Combine multiple message chunks with the same ID into a single message."""
-        if not chunks:
-            return None
-        
-        # Use the first chunk as the base
-        base_chunk = chunks[0]
-        
-        # Accumulate content from all chunks
-        combined_content = ""
-        for chunk in chunks:
-            if hasattr(chunk, 'content') and chunk.content:
-                combined_content += str(chunk.content)
-        
-        # Create a new message object with combined content
-        # Since the objects are frozen, we need to create a completely new instance
-        try:
-            # Use model_dump to get a clean dictionary representation
-            chunk_dict = base_chunk.model_dump()
-            chunk_dict['content'] = combined_content
-            
-            # Create a new instance using model_validate
-            return type(base_chunk).model_validate(chunk_dict)
-        except Exception as e:
-            # If model_dump fails, try to manually extract only the essential fields
-            try:
-                # Extract only the basic fields we need, avoiding FieldInfo and other complex objects
-                essential_fields = {}
-                for field_name in ['id', 'message_type', 'content', 'date', 'name', 'otid', 
-                                 'sender_id', 'step_id', 'is_err', 'seq_id', 'run_id']:
-                    if hasattr(base_chunk, field_name):
-                        value = getattr(base_chunk, field_name)
-                        # Only include simple, serializable values
-                        if value is None or isinstance(value, (str, int, float, bool, datetime.datetime)):
-                            essential_fields[field_name] = value
-                
-                essential_fields['content'] = combined_content
-                
-                # Create a new instance
-                return type(base_chunk).model_validate(essential_fields)
-            except Exception:
-                # Last resort: return the base chunk as-is (this shouldn't happen in normal operation)
-                return base_chunk
-=======
             prev_message_type = None
             async for chunk in stream:
                 # handle usage statistics and skip other non-message types
@@ -225,5 +133,4 @@
 
             trajectory.append(messages)
 
-        return TargetResult(trajectory=trajectory, agent_id=agent_id, model_name=model_name, agent_usage=usage_stats)
->>>>>>> 55b902d4
+        return TargetResult(trajectory=trajectory, agent_id=agent_id, model_name=model_name, agent_usage=usage_stats)