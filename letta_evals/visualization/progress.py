import time
from dataclasses import dataclass
from datetime import timedelta
from enum import Enum
from typing import Dict, List, Optional

from rich.align import Align
from rich.box import MINIMAL_DOUBLE_HEAD, ROUNDED
from rich.console import Console, Group
from rich.layout import Layout
from rich.live import Live
from rich.panel import Panel
from rich.progress import (
    BarColumn,
    MofNCompleteColumn,
    Progress,
    SpinnerColumn,
    TaskProgressColumn,
    TextColumn,
    TimeElapsedColumn,
    TimeRemainingColumn,
)
from rich.table import Table
from rich.text import Text

from letta_evals.types import GraderKind


class SampleState(Enum):
    """States a sample can be in during evaluation"""

    QUEUED = "queued"
    LOADING_AGENT = "loading"
    SENDING_MESSAGES = "sending"
    GRADING = "grading"
    COMPLETED = "completed"
    FAILED = "failed"
    ERROR = "error"


@dataclass
class SampleProgress:
    """Track progress of individual sample"""

    sample_id: int
    state: SampleState = SampleState.QUEUED
    model_name: Optional[str] = None
    passed: Optional[bool] = None
    score: Optional[float] = None
    error: Optional[str] = None
    messages_sent: int = 0
    total_messages: int = 0
    start_time: Optional[float] = None
    end_time: Optional[float] = None
    last_update_ts: Optional[float] = None
    from_cache: bool = False


class DisplayMode(Enum):
    """Display modes for progress visualization"""

    COMPACT = "compact"
    STANDARD = "standard"
    DETAILED = "detailed"


class EvalProgress:
    """Beautiful progress visualization for evaluation runs"""

    def __init__(
        self,
        suite_name: str,
        total_samples: int,
        target_kind: str = "agent",
        grader_kind: str = "tool",
        rubric_model: Optional[str] = None,
        max_concurrent: int = 15,
        display_mode: DisplayMode = DisplayMode.STANDARD,
        console: Optional[Console] = None,
        update_freq: float = 10.0,
        show_samples: bool = True,
        cached_mode: bool = False,
    ):
        self.suite_name = suite_name
        self.total_samples = total_samples
        self.target_kind = target_kind
        self.grader_kind = grader_kind
        self.rubric_model = rubric_model
        self.max_concurrent = max_concurrent
        self.display_mode = display_mode
        self.show_samples = show_samples
        self.console = console or Console()
        self.update_freq = update_freq
        self.cached_mode = cached_mode

        self.samples: Dict[tuple, SampleProgress] = {}  # key: (sample_id, model_name)
        self.start_time = None
        self.live: Optional[Live] = None
        self.main_progress = Progress(
            SpinnerColumn(style="bold cyan"),
            TextColumn("[bold cyan]{task.description}"),
            BarColumn(bar_width=None, complete_style="cyan", finished_style="green", pulse_style="magenta"),
            MofNCompleteColumn(),
            TaskProgressColumn(),
            TimeElapsedColumn(),
            TimeRemainingColumn(),
            console=self.console,
            expand=True,
        )
        self.main_task_id = None

        self.passed_count = 0
        self.failed_count = 0
        self.error_count = 0
        self.total_score = 0.0
        self.score_count = 0

    def _get_state_icon(self, state: SampleState) -> Text:
        """Get icon for sample state"""
        icons = {
            SampleState.QUEUED: ("⋯", "dim"),
            SampleState.LOADING_AGENT: ("⊙", "yellow"),
            SampleState.SENDING_MESSAGES: ("⚡", "cyan"),
            SampleState.GRADING: ("🔍", "magenta"),
            SampleState.COMPLETED: ("✓", "green"),
            SampleState.FAILED: ("✗", "red"),
            SampleState.ERROR: ("⚠", "red"),
        }
        icon, style = icons.get(state, ("?", "white"))
        return Text(icon, style=style)

    def _get_state_text(self, sample: SampleProgress) -> Text:
        """Get text representation of sample state"""
        icon = self._get_state_icon(sample.state)

        if sample.state == SampleState.SENDING_MESSAGES and sample.total_messages > 0:
            text = Text()
            text.append(icon)
            text.append(f" sending [{sample.messages_sent}/{sample.total_messages}]")
            return text
        elif sample.state == SampleState.COMPLETED:
            if sample.passed is not None:
                icon = Text("✓", style="green") if sample.passed else Text("✗", style="red")
            text = Text()
            text.append(icon)
            text.append(f" {'passed' if sample.passed else 'failed'}")
            return text
        else:
            text = Text()
            text.append(icon)
            text.append(f" {sample.state.value}")
            return text

    def _create_header_panel(self) -> Panel:
        """Create header panel with suite info"""
        header_title = Text(f"🧪 Evaluation: {self.suite_name}", style="bold white")
        try:
            header_title.apply_gradient("#00D1FF", "#7C3AED")
        except Exception:
            pass

        subtitle = Text()
        subtitle.append(f"Target: {self.target_kind}  •  ", style="dim")
        subtitle.append(f"Grader: {self.grader_kind}  •  ", style="dim")
        subtitle.append(f"Concurrent: {self.max_concurrent}", style="dim")

        content = Group(Align.center(header_title), Align.center(subtitle))

        return Panel(
            content,
            border_style="cyan",
            box=MINIMAL_DOUBLE_HEAD,
            padding=(0, 1),
        )

    def _create_samples_grid(self) -> Panel:
        """Create grid showing sample states"""
        if not self.show_samples or self.display_mode == DisplayMode.COMPACT:
            return Panel("")

        # collect all samples by their base sample_id
        sample_by_id = {}
        for key, sample in self.samples.items():
            sample_id, _ = key
            if sample_id not in sample_by_id or sample.last_update_ts > (sample_by_id[sample_id].last_update_ts or 0):
                sample_by_id[sample_id] = sample

        rows = []
        samples_per_row = 15

        for i in range(0, self.total_samples, samples_per_row):
            row_text = Text(f"[{i+1:3d}-{min(i+samples_per_row, self.total_samples):3d}] ", style="dim")

            for j in range(i, min(i + samples_per_row, self.total_samples)):
                sample = sample_by_id.get(j, SampleProgress(j))
                icon = self._get_state_icon(sample.state)
                if j > i:
                    row_text.append(" ")  # space between icons
                row_text.append(icon)

            rows.append(row_text)

        content = Group(*rows) if rows else Text("No samples", style="dim")

        return Panel(
            content,
            title="Samples",
            border_style="blue",
            box=ROUNDED,
            padding=(0, 1),
        )

    def _create_progress_with_metrics(self) -> Panel:
        """Create progress bar with inline metrics"""
        completed = self.passed_count + self.failed_count + self.error_count

        if completed == 0:
            accuracy_text = "Accuracy: N/A"
            avg_score_text = "Avg: N/A"
        else:
            accuracy = (self.passed_count / completed) * 100 if completed > 0 else 0
            accuracy_text = f"Accuracy: {accuracy:.1f}%"
            avg_score = self.total_score / self.score_count if self.score_count > 0 else 0
            avg_score_text = f"Avg: {avg_score:.2f}"

        chips = Text()
        chips.append(f"  {accuracy_text}", style="bold white")
        chips.append("   ")
        chips.append(avg_score_text, style="bold white")
        chips.append("   ")
        chips.append(f"✓ {self.passed_count}", style="green")
        chips.append("   ")
        chips.append(f"✗ {self.failed_count}", style="red")
        if self.error_count:
            chips.append("   ")
            chips.append(f"⚠ {self.error_count}", style="yellow")

        content = Group(self.main_progress, Text(""), chips)

        return Panel(content, box=ROUNDED, border_style="blue", padding=(0, 1))

    def _create_metrics_panel(self) -> Panel:
        """Create panel showing live metrics"""
        completed = self.passed_count + self.failed_count + self.error_count

        if completed == 0:
            accuracy_text = "N/A"
            avg_score_text = "N/A"
            correct_count = 0
        else:
<<<<<<< HEAD
            # Count failed agents and errors as incorrect
            correct_count = self.passed_count
            incorrect_count = self.failed_count + self.error_count
=======
            # Count failed agents and errors as incorrect (denominator = completed)
            correct_count = self.passed_count
>>>>>>> 79d7890a
            accuracy = (correct_count / completed) * 100 if completed > 0 else 0
            accuracy_text = f"{accuracy:.1f}%"
            avg_score = self.total_score / self.score_count if self.score_count > 0 else 0
            avg_score_text = f"{avg_score:.3f}"

        metrics_table = Table.grid(padding=1)
        metrics_table.add_column(style="cyan", justify="right")
        metrics_table.add_column(style="white")

        metrics_table.add_row("📊 Accuracy:", f"{accuracy_text} ({correct_count}/{completed})")

        if self.score_count > 0:
            metrics_table.add_row("📈 Avg Score:", avg_score_text)

        if self.failed_count > 0:
            failed_samples = [str(key[0] + 1) for key, s in self.samples.items() if s.passed is False][:5]
            failed_text = ", ".join(failed_samples)
            if len(failed_samples) < self.failed_count:
                failed_text += f" ... ({self.failed_count} total)"
            metrics_table.add_row("❌ Failed:", failed_text)

        if self.error_count > 0:
            metrics_table.add_row("⚠️ Errors:", str(self.error_count))

        if self.start_time and completed > 0 and completed < self.total_samples:
            elapsed = time.time() - self.start_time
            rate = completed / elapsed
            remaining = self.total_samples - completed
            eta = remaining / rate if rate > 0 else 0
            eta_text = str(timedelta(seconds=int(eta)))
            metrics_table.add_row("⏱️ ETA:", eta_text)

        return Panel(
            metrics_table,
            title="Metrics",
            border_style="green",
            box=ROUNDED,
            padding=(0, 1),
        )

    def _create_detailed_view(self) -> Table:
        """Create a modern, height-aware table that prioritizes active and recent samples.

        Strategy:
        - Compute how many rows fit in the terminal, accounting for header/progress chrome.
        - Always show currently active samples (loading/sending/grading).
        - Fill remaining space with most-recently updated completed/failed/error samples.
        - If still space, rotate through queued items to give visibility without overflowing.
        """
        terminal_height = self.console.height

        available_lines = max(5, terminal_height - 10)
        # Account for table chrome (title, headers, borders)
        max_rows = max(1, available_lines - 5)
        n_rows = min(self.total_samples, max_rows)

        def last_update_key(s: SampleProgress) -> float:
            return s.last_update_ts or s.end_time or s.start_time or 0.0

        active_states = {SampleState.LOADING_AGENT, SampleState.SENDING_MESSAGES, SampleState.GRADING}
        completed_states = {SampleState.COMPLETED, SampleState.FAILED, SampleState.ERROR}

        # gather all samples
        samples_list = list(self.samples.values())
        active = [s for s in samples_list if s.state in active_states]
        active.sort(key=last_update_key, reverse=True)

        recent_done = [s for s in samples_list if s.state in completed_states]
        recent_done.sort(key=last_update_key, reverse=True)

        queued = [s for s in samples_list if s.state == SampleState.QUEUED]

        rows: List[SampleProgress] = []

        rows.extend(active[:n_rows])
        remaining = n_rows - len(rows)

        # 2) Show a rotating window of recently updated completed items
        if remaining > 0 and recent_done:
            rotation_period = 5
            page_size = remaining
            pages = (len(recent_done) + page_size - 1) // page_size
            page_idx = int(time.time() // rotation_period) % max(1, pages)
            start = page_idx * page_size
            rows.extend(recent_done[start : start + page_size])
            remaining = n_rows - len(rows)

        # 3) Fill any remaining with queued, also rotated
        if remaining > 0 and queued:
            page_size = remaining
            pages = (len(queued) + page_size - 1) // page_size
            page_idx = int(time.time() // 7) % max(1, pages)
            start = page_idx * page_size
            rows.extend(queued[start : start + page_size])

        showing = len(rows)
        title = (
            f"Active + recent · showing {showing} of {self.total_samples}"
            if showing < self.total_samples
            else f"All {self.total_samples} samples"
        )

        table = Table(
            title=f"{title}  (♻ means cached)",
            show_header=True,
            header_style="bold cyan",
            border_style="blue",
            box=ROUNDED,
            expand=True,
        )

        table.add_column("#", style="cyan", width=12)
        table.add_column("Model", style="yellow", width=20)
        if self.grader_kind == GraderKind.RUBRIC.value and self.rubric_model:
            table.add_column("Rubric Model", style="magenta", width=15)
        table.add_column("Status", width=20)
        table.add_column("Score", width=6, justify="right")
        table.add_column("Time", width=6, justify="right")
        table.add_column("Details", justify="left")

        for s in rows:
            if s.start_time and s.end_time:
                duration = s.end_time - s.start_time
                time_text = f"{duration:.1f}s"
            elif s.start_time:
                duration = time.time() - s.start_time
                time_text = f"{duration:.1f}s"
            else:
                time_text = "-"

            score_text = f"{s.score:.2f}" if s.score is not None else "-"

            if s.state == SampleState.SENDING_MESSAGES and s.total_messages > 0:
                p = s.messages_sent / s.total_messages
                bar_width = max(10, min(30, max(10, self.console.width // 6)))
                filled = int(p * bar_width)
                bar = "▰" * filled + "▱" * (bar_width - filled)
                details = f"{bar}  msg {s.messages_sent}/{s.total_messages}"
            elif s.state == SampleState.LOADING_AGENT:
                details = "Loading from cache…" if s.from_cache else "Loading agent…"
            elif s.state == SampleState.GRADING:
                details = "Grading response…"
            elif s.state == SampleState.COMPLETED:
                details = "[green]✓ Passed[/green]" if s.passed else "[red]✗ Failed[/red]"
            elif s.state == SampleState.ERROR:
                details = f"[red]Error: {s.error[:25]}…[/red]" if s.error else "[red]Error[/red]"
            elif s.state == SampleState.QUEUED:
                details = "[dim]Waiting…[/dim]"
            else:
                details = ""

            sample_num = str(s.sample_id + 1)
            if s.from_cache:
                sample_num = f"{sample_num} ♻"

            row_data = [
                sample_num,
                s.model_name or "-",
            ]
            if self.grader_kind == GraderKind.RUBRIC.value and self.rubric_model:
                row_data.append(self.rubric_model)
            row_data.extend(
                [
                    self._get_state_text(s),
                    score_text,
                    time_text,
                    details,
                ]
            )
            table.add_row(*row_data)

        return table

    def _render(self) -> Layout:
        """Render the complete progress display"""
        layout = Layout()

        layout.split_column(
            Layout(self._create_header_panel(), size=4),
            Layout(self._create_progress_with_metrics(), size=5),  # increased size to show both progress and metrics
            Layout(self._create_detailed_view()),
        )

        return layout

    async def start(self):
        """Start the progress display"""
        self.start_time = time.time()
        task_description = "Re-grading cached trajectories" if self.cached_mode else "Evaluating samples"
        self.main_task_id = self.main_progress.add_task(
            task_description,
            total=self.total_samples,
            completed=0,
        )

        # initialize samples placeholder - actual entries will be created as evaluations start
        # no longer pre-populate since we need model_name for the key

        self.live = Live(
            self._render(),
            console=self.console,
            refresh_per_second=self.update_freq,
            transient=False,
            vertical_overflow="visible",
        )
        self.live.start()

    def stop(self):
        """Stop the progress display"""
        if self.live:
            self.live.stop()
            self.console.print()

    async def update_sample_state(self, sample_id: int, state: SampleState, model_name: Optional[str] = None, **kwargs):
        """Update state of a sample"""
        key = (sample_id, model_name)
        if key not in self.samples:
            self.samples[key] = SampleProgress(sample_id, model_name=model_name)

        sample = self.samples[key]
        sample.state = state

        if state == SampleState.LOADING_AGENT and sample.start_time is None:
            sample.start_time = time.time()
        elif state in [SampleState.COMPLETED, SampleState.FAILED, SampleState.ERROR]:
            sample.end_time = time.time()

        for key, value in kwargs.items():
            if hasattr(sample, key):
                setattr(sample, key, value)
        # update last update timestamp for smart viewport
        sample.last_update_ts = time.time()

        if state == SampleState.COMPLETED:
            if sample.passed is True:
                self.passed_count += 1
            elif sample.passed is False:
                self.failed_count += 1

            if sample.score is not None:
                self.total_score += sample.score
                self.score_count += 1

            completed = self.passed_count + self.failed_count + self.error_count
            self.main_progress.update(self.main_task_id, completed=completed)

        elif state == SampleState.ERROR:
            self.error_count += 1
            completed = self.passed_count + self.failed_count + self.error_count
            self.main_progress.update(self.main_task_id, completed=completed)

        if self.live:
            self.live.update(self._render())

    async def sample_started(self, sample_id: int, model_name: Optional[str] = None):
        """Mark sample as started"""
        key = (sample_id, model_name)
        if key not in self.samples:
            self.samples[key] = SampleProgress(sample_id, model_name=model_name)
        # skip loading state if using cached trajectories
        if not self.cached_mode:
            await self.update_sample_state(sample_id, SampleState.LOADING_AGENT, model_name=model_name)

    async def agent_loading(self, sample_id: int, model_name: Optional[str] = None, from_cache: bool = False):
        """Mark sample as loading agent"""
        await self.update_sample_state(
            sample_id, SampleState.LOADING_AGENT, model_name=model_name, from_cache=from_cache
        )

    async def message_sending(
        self, sample_id: int, message_num: int, total_messages: int, model_name: Optional[str] = None
    ):
        """Update message sending progress"""
        await self.update_sample_state(
            sample_id,
            SampleState.SENDING_MESSAGES,
            model_name=model_name,
            messages_sent=message_num,
            total_messages=total_messages,
        )

    async def grading_started(self, sample_id: int, model_name: Optional[str] = None):
        """Mark sample as being graded"""
        key = (sample_id, model_name)
        existing_from_cache = self.samples[key].from_cache if key in self.samples else False
        await self.update_sample_state(
            sample_id, SampleState.GRADING, model_name=model_name, from_cache=existing_from_cache
        )

    async def sample_completed(
        self, sample_id: int, passed: bool, score: Optional[float] = None, model_name: Optional[str] = None
    ):
        """Mark sample as completed"""
        # preserve from_cache flag if it was set
        key = (sample_id, model_name)
        existing_from_cache = self.samples[key].from_cache if key in self.samples else False
        await self.update_sample_state(
            sample_id,
            SampleState.COMPLETED,
            model_name=model_name,
            passed=passed,
            score=score,
            from_cache=existing_from_cache,
        )

    async def sample_error(self, sample_id: int, error: str, model_name: Optional[str] = None):
        """Mark sample as having an error"""
        await self.update_sample_state(
            sample_id,
            SampleState.ERROR,
            model_name=model_name,
            error=error,
        )<|MERGE_RESOLUTION|>--- conflicted
+++ resolved
@@ -248,14 +248,8 @@
             avg_score_text = "N/A"
             correct_count = 0
         else:
-<<<<<<< HEAD
-            # Count failed agents and errors as incorrect
-            correct_count = self.passed_count
-            incorrect_count = self.failed_count + self.error_count
-=======
             # Count failed agents and errors as incorrect (denominator = completed)
             correct_count = self.passed_count
->>>>>>> 79d7890a
             accuracy = (correct_count / completed) * 100 if completed > 0 else 0
             accuracy_text = f"{accuracy:.1f}%"
             avg_score = self.total_score / self.score_count if self.score_count > 0 else 0
